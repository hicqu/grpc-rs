--- conflicted
+++ resolved
@@ -11,19 +11,11 @@
 // See the License for the specific language governing permissions and
 // limitations under the License.
 
-<<<<<<< HEAD
-use call::MessageWriter;
-use error::Result;
-
-pub type DeserializeFn<T> = fn(&[u8]) -> Result<T>;
-pub type SerializeFn<T> = fn(&T, &mut MessageWriter);
-=======
-use call::MessageReader;
+use call::{MessageReader, MessageWriter};
 use error::Result;
 
 pub type DeserializeFn<T> = fn(MessageReader) -> Result<T>;
-pub type SerializeFn<T> = fn(&T, &mut Vec<u8>);
->>>>>>> d0808608
+pub type SerializeFn<T> = fn(&T, &mut MessageWriter);
 
 /// Defines how to serialize and deserialize between the specialized type and byte slice.
 pub struct Marshaller<T> {
@@ -47,11 +39,7 @@
 pub mod pb_codec {
     use protobuf::{CodedInputStream, Message};
 
-<<<<<<< HEAD
-    use call::MessageWriter;
-=======
-    use super::MessageReader;
->>>>>>> d0808608
+    use call::{MessageReader, MessageWriter};
     use error::Result;
 
     #[inline]
