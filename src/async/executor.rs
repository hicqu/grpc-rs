// Copyright 2017 PingCAP, Inc.
//
// Licensed under the Apache License, Version 2.0 (the "License");
// you may not use this file except in compliance with the License.
// You may obtain a copy of the License at
//
//     http://www.apache.org/licenses/LICENSE-2.0
//
// Unless required by applicable law or agreed to in writing, software
// distributed under the License is distributed on an "AS IS" BASIS,
// See the License for the specific language governing permissions and
// limitations under the License.

#![allow(dead_code)]

use std::sync::Arc;
use std::thread::{self, ThreadId};
use std::ptr;

use futures::executor::{self, Notify, Spawn};
use futures::{Async, Future};
use grpc_sys::{self, GprTimespec, GrpcAlarm};

use cq::CompletionQueue;
<<<<<<< HEAD
use cq::QueueNotify;
=======
use error::{Error, Result};
>>>>>>> d5063d5b
use super::lock::SpinLock;
use super::CallTag;

type BoxFuture<T, E> = Box<Future<Item = T, Error = E> + Send>;

pub struct Alarm {
    alarm: *mut GrpcAlarm,
}

impl Alarm {
<<<<<<< HEAD
    pub fn new(cq: &CompletionQueue, tag: Box<CallTag>) -> Alarm {
=======
    fn new(cq: &CompletionQueue, tag: Box<CallTag>) -> Result<Alarm> {
>>>>>>> d5063d5b
        let alarm = unsafe {
            let ptr = Box::into_raw(tag);
            let timeout = GprTimespec::inf_future();
            let cq_ref = cq.borrow()?;
            let alarm = grpc_sys::grpc_alarm_create(ptr::null_mut());
            grpc_sys::grpc_alarm_set(alarm, cq_ref.as_ptr(), timeout, ptr as _, ptr::null_mut());
            alarm
        };
        Ok(Alarm { alarm: alarm })
    }

    pub fn alarm(&mut self) {
        // hack: because grpc's alarm feels more like a timer,
        // but what we need here is a notification hook. Hence
        // use cancel to implement the alarm behaviour.
        unsafe { grpc_sys::grpc_alarm_cancel(self.alarm) }
    }
}

impl Drop for Alarm {
    fn drop(&mut self) {
        unsafe { grpc_sys::grpc_alarm_destroy(self.alarm) }
    }
}

/// A handle to a `Spawn`.
pub struct SpawnHandle {
    f: Option<Spawn<BoxFuture<(), ()>>>,
    cq: CompletionQueue,
    alarm: Option<Alarm>,
    alarmed: bool,
}

impl SpawnHandle {
    /// Create a SpawnHandle.
    ///
    /// Inner future is expected to be polled in the same thread as cq.
    fn new(s: Spawn<BoxFuture<(), ()>>, cq: CompletionQueue) -> SpawnHandle {
        SpawnHandle {
            f: Some(s),
            cq: cq,
            alarm: None,
            alarmed: false,
        }
    }

    /// Notify the alarm.
    ///
    /// It only makes sence to call this function from the thread
    /// that cq is not run on.
    fn notify(&mut self, tag: Box<CallTag>) {
        self.alarm.take();
        let mut alarm = match Alarm::new(&self.cq, tag) {
            Ok(a) => a,
            Err(Error::QueueShutdown) => {
                // If the queue is shutdown, then the tag will be notified
                // eventually. So just skip here.
                return;
            }
            Err(e) => panic!("failed to create alarm: {:?}", e),
        };
        alarm.alarm();
        // We need to keep the alarm until tag is resolved.
        self.alarm = Some(alarm);
    }
}

/// A custom notify.
///
/// It will poll the inner future directly if it's notified on the
/// same thread as inner cq.
#[derive(Clone)]
pub struct SpawnNotify {
    handle: Arc<SpinLock<SpawnHandle>>,
    worker_id: ThreadId,
}

impl SpawnNotify {
    fn new(s: Spawn<BoxFuture<(), ()>>, cq: CompletionQueue) -> SpawnNotify {
        SpawnNotify {
            worker_id: cq.worker_id(),
            handle: Arc::new(SpinLock::new(SpawnHandle::new(s, cq))),
        }
    }

    pub fn resolve(self, success: bool) {
        // it should always be canceled for now.
        assert!(!success);
        poll(Arc::new(self.clone()), true);
    }
}

unsafe impl Send for SpawnNotify {}
unsafe impl Sync for SpawnNotify {}

impl Notify for SpawnNotify {
    fn notify(&self, _: usize) {
        if thread::current().id() == self.worker_id {
            poll(Arc::new(self.clone()), false)
        } else {
            let mut handle = self.handle.lock();
            if handle.alarmed {
                return;
            }
            handle.notify(Box::new(CallTag::Spawn(self.clone())));
            handle.alarmed = true;
        }
    }
}

/// Poll the future.
///
/// `woken` indicates that if the alarm is woken by a cancel action.
fn poll(notify: Arc<SpawnNotify>, woken: bool) {
    let mut handle = notify.handle.lock();
    if woken {
        handle.alarmed = false;
    }
    if handle.f.is_none() {
        // it's resolved, no need to poll again.
        return;
    }
    match handle.f.as_mut().unwrap().poll_future_notify(&notify, 0) {
        Err(_) | Ok(Async::Ready(_)) => {
            // Future stores notify, and notify contains future,
            // hence circular reference. Take the future to break it.
            handle.f.take();
            return;
        }
        _ => {}
    }
}

/// An executor that drives a future in the grpc poll thread, which
/// can reduce thread context switching.
pub struct Executor<'a> {
    cq: &'a CompletionQueue,
}

impl<'a> Executor<'a> {
    pub fn new(cq: &CompletionQueue) -> Executor {
        Executor { cq: cq }
    }

    pub(crate) fn cq(&self) -> &CompletionQueue {
        self.cq
    }

    /// Spawn the future into inner poll loop.
    ///
    /// If you want to trace the future, you may need to create a sender/receiver
    /// pair by yourself.
    pub fn spawn_alarm<F>(&self, f: F)
        where F: Future<Item = (), Error = ()> + Send + 'static
    {
        let s = executor::spawn(Box::new(f) as BoxFuture<_, _>);
        let notify = Arc::new(SpawnNotify::new(s, self.cq.clone()));
        poll(notify, false)
    }

    /// Spawn the future into inner poll loop.
    ///
    /// If you want to trace the future, you may need to create a sender/receiver
    /// pair by yourself.
    pub fn spawn<F>(&self, f: F)
        where F: Future<Item = (), Error = ()> + Send + 'static
    {
        let s = executor::spawn(f.boxed());
        let notify = QueueNotify::new(self.cq.clone());
        notify.push_and_notify(s);
    }
}<|MERGE_RESOLUTION|>--- conflicted
+++ resolved
@@ -22,11 +22,8 @@
 use grpc_sys::{self, GprTimespec, GrpcAlarm};
 
 use cq::CompletionQueue;
-<<<<<<< HEAD
 use cq::QueueNotify;
-=======
 use error::{Error, Result};
->>>>>>> d5063d5b
 use super::lock::SpinLock;
 use super::CallTag;
 
@@ -37,11 +34,7 @@
 }
 
 impl Alarm {
-<<<<<<< HEAD
-    pub fn new(cq: &CompletionQueue, tag: Box<CallTag>) -> Alarm {
-=======
-    fn new(cq: &CompletionQueue, tag: Box<CallTag>) -> Result<Alarm> {
->>>>>>> d5063d5b
+    pub fn new(cq: &CompletionQueue, tag: Box<CallTag>) -> Result<Alarm> {
         let alarm = unsafe {
             let ptr = Box::into_raw(tag);
             let timeout = GprTimespec::inf_future();
