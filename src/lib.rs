--- conflicted
+++ resolved
@@ -67,11 +67,7 @@
     RequestStream, RpcContext, ServerStreamingSink, ServerStreamingSinkFailure, UnarySink,
     UnarySinkResult,
 };
-<<<<<<< HEAD
-pub use call::{MessageWriter, Method, MethodType, RpcStatus, RpcStatusCode, WriteFlags};
-=======
-pub use call::{MessageReader, Method, MethodType, RpcStatus, RpcStatusCode, WriteFlags};
->>>>>>> d0808608
+pub use call::{MessageReader, MessageWriter, Method, MethodType, RpcStatus, RpcStatusCode, WriteFlags};
 pub use channel::{
     Channel, ChannelBuilder, CompressionAlgorithms, CompressionLevel, LbPolicy, OptTarget,
 };
